<?xml version="1.0" encoding="UTF-8"?>
<!--
  Copyright 2012 Google LLC
  Copyright (C) 2012 Square, Inc.

  Licensed under the Apache License, Version 2.0 (the "License");
  you may not use this file except in compliance with the License.
  You may obtain a copy of the License at

       http://www.apache.org/licenses/LICENSE-2.0

  Unless required by applicable law or agreed to in writing, software
  distributed under the License is distributed on an "AS IS" BASIS,
  WITHOUT WARRANTIES OR CONDITIONS OF ANY KIND, either express or implied.
  See the License for the specific language governing permissions and
  limitations under the License.
-->
<project xmlns="http://maven.apache.org/POM/4.0.0" xmlns:xsi="http://www.w3.org/2001/XMLSchema-instance"
  xsi:schemaLocation="http://maven.apache.org/POM/4.0.0 http://maven.apache.org/maven-v4_0_0.xsd">
  <modelVersion>4.0.0</modelVersion>

  <groupId>com.google.auto.factory</groupId>
  <artifactId>auto-factory</artifactId>
  <version>HEAD-SNAPSHOT</version>
  <name>AutoFactory</name>
  <description>
    JSR-330-compatible factories.
  </description>
  <url>https://github.com/google/auto/tree/main/factory</url>

  <properties>
    <project.build.sourceEncoding>UTF-8</project.build.sourceEncoding>
    <auto-service.version>1.1.1</auto-service.version>
    <auto-value.version>1.11.0</auto-value.version>
    <java.version>1.8</java.version>
<<<<<<< HEAD
    <guava.version>33.4.7-jre</guava.version>
=======
    <guava.version>33.4.8-jre</guava.version>
>>>>>>> c77da4c0
    <truth.version>1.4.4</truth.version>
  </properties>

  <scm>
    <url>http://github.com/google/auto</url>
    <connection>scm:git:git://github.com/google/auto.git</connection>
    <developerConnection>scm:git:ssh://git@github.com/google/auto.git</developerConnection>
    <tag>HEAD</tag>
  </scm>

  <issueManagement>
    <system>GitHub Issues</system>
    <url>http://github.com/google/auto/issues</url>
  </issueManagement>

  <licenses>
    <license>
      <name>Apache 2.0</name>
      <url>http://www.apache.org/licenses/LICENSE-2.0.txt</url>
    </license>
  </licenses>

  <organization>
    <name>Google LLC</name>
    <url>http://www.google.com</url>
  </organization>

  <developers>
    <developer>
      <id>gk5885</id>
      <name>Gregory Kick</name>
      <email>gk5885@gmail.com</email>
      <roles>
        <role>owner</role>
        <role>developer</role>
      </roles>
      <timezone>-6</timezone>
    </developer>
    <developer>
      <id>eamonnmcmanus</id>
      <name>Éamonn McManus</name>
      <email>emcmanus@google.com</email>
      <organization>Google</organization>
      <organizationUrl>http://www.google.com</organizationUrl>
      <roles>
        <role>owner</role>
        <role>developer</role>
      </roles>
      <timezone>-8</timezone>
    </developer>
  </developers>

  <distributionManagement>
    <snapshotRepository>
      <id>sonatype-nexus-snapshots</id>
      <name>Sonatype Nexus Snapshots</name>
      <url>https://oss.sonatype.org/content/repositories/snapshots/</url>
    </snapshotRepository>
    <repository>
      <id>sonatype-nexus-staging</id>
      <name>Nexus Release Repository</name>
      <url>https://oss.sonatype.org/service/local/staging/deploy/maven2/</url>
    </repository>
  </distributionManagement>

  <dependencies>
    <dependency>
      <groupId>org.jspecify</groupId>
      <artifactId>jspecify</artifactId>
      <version>1.0.0</version>
    </dependency>
    <dependency>
      <groupId>com.google.auto</groupId>
      <artifactId>auto-common</artifactId>
      <version>1.2.2</version>
    </dependency>
    <dependency>
      <groupId>com.google.auto.value</groupId>
      <artifactId>auto-value-annotations</artifactId>
      <version>${auto-value.version}</version>
    </dependency>
    <dependency>
      <groupId>com.google.auto.service</groupId>
      <artifactId>auto-service-annotations</artifactId>
      <version>${auto-service.version}</version>
    </dependency>
    <dependency>
      <groupId>net.ltgt.gradle.incap</groupId>
      <artifactId>incap</artifactId>
      <version>1.0.0</version>
      <scope>provided</scope>
    </dependency>
    <dependency>
      <groupId>com.google.guava</groupId>
      <artifactId>guava</artifactId>
      <version>${guava.version}</version>
    </dependency>
    <dependency>
      <groupId>com.squareup</groupId>
      <artifactId>javapoet</artifactId>
      <version>1.13.0</version>
    </dependency>
    <!-- test dependencies -->
    <dependency>
      <groupId>javax.inject</groupId>
      <artifactId>javax.inject</artifactId>
      <version>1</version>
      <scope>test</scope>
    </dependency>
    <dependency>
      <groupId>jakarta.inject</groupId>
      <artifactId>jakarta.inject-api</artifactId>
      <version>2.0.1.MR</version>
      <scope>test</scope>
    </dependency>
    <dependency>
      <groupId>com.google.testing.compile</groupId>
      <artifactId>compile-testing</artifactId>
      <version>0.21.0</version>
      <scope>test</scope>
    </dependency>
    <dependency>
      <groupId>com.google.testparameterinjector</groupId>
      <artifactId>test-parameter-injector</artifactId>
      <version>1.18</version>
      <scope>test</scope>
    </dependency>
    <dependency>
      <groupId>junit</groupId>
      <artifactId>junit</artifactId>
      <version>4.13.2</version>
      <scope>test</scope>
    </dependency>
    <dependency>
      <groupId>com.google.truth</groupId>
      <artifactId>truth</artifactId>
      <version>${truth.version}</version>
      <scope>test</scope>
    </dependency>
    <dependency>
      <groupId>com.google.code.findbugs</groupId>
      <artifactId>jsr305</artifactId>
      <version>3.0.2</version>
      <scope>test</scope>
    </dependency>
    <dependency>
      <groupId>org.checkerframework</groupId>
      <artifactId>checker-compat-qual</artifactId>
      <version>2.5.6</version>
      <scope>test</scope>
    </dependency>
  </dependencies>

  <build>
    <plugins>
      <plugin>
        <artifactId>maven-compiler-plugin</artifactId>
        <version>3.14.0</version>
        <configuration>
          <source>${java.version}</source>
          <target>${java.version}</target>
          <compilerArgument>-Xlint:all</compilerArgument>
          <showWarnings>true</showWarnings>
          <showDeprecation>true</showDeprecation>
          <annotationProcessorPaths>
            <path>
              <groupId>com.google.auto.service</groupId>
              <artifactId>auto-service</artifactId>
              <version>${auto-service.version}</version>
            </path>
            <path>
              <groupId>com.google.auto.value</groupId>
              <artifactId>auto-value</artifactId>
              <version>${auto-value.version}</version>
            </path>
            <path>
              <groupId>net.ltgt.gradle.incap</groupId>
              <artifactId>incap-processor</artifactId>
              <version>1.0.0</version>
            </path>
          </annotationProcessorPaths>
        </configuration>
      </plugin>
      <plugin>
        <groupId>org.apache.maven.plugins</groupId>
        <artifactId>maven-surefire-plugin</artifactId>
        <version>3.5.3</version>
        <configuration>
          <argLine>${test.jvm.flags}</argLine>
        </configuration>
      </plugin>
      <plugin>
        <artifactId>maven-jar-plugin</artifactId>
        <version>3.4.2</version>
      </plugin>
      <plugin>
        <artifactId>maven-invoker-plugin</artifactId>
        <version>3.9.0</version>
        <configuration>
          <addTestClassPath>true</addTestClassPath>
          <cloneProjectsTo>${project.build.directory}/it</cloneProjectsTo>
          <localRepositoryPath>${project.build.directory}/it-repo</localRepositoryPath>
          <pomIncludes>
            <pomInclude>*/pom.xml</pomInclude>
          </pomIncludes>
          <streamLogs>true</streamLogs>
        </configuration>
        <executions>
          <execution>
            <id>integration-test</id>
            <goals>
              <goal>install</goal>
              <goal>run</goal>
            </goals>
          </execution>
        </executions>
      </plugin>
      <plugin>
        <groupId>org.immutables.tools</groupId>
        <artifactId>maven-shade-plugin</artifactId>
        <version>4</version>
      </plugin>
    </plugins>
  </build>
  <profiles>
    <profile>
      <id>open-modules</id>
      <activation>
        <jdk>[9,)</jdk>
      </activation>
      <properties>
        <test.jvm.flags>--add-opens=jdk.compiler/com.sun.tools.javac.api=ALL-UNNAMED
            --add-opens=jdk.compiler/com.sun.tools.javac.main=ALL-UNNAMED
            --add-opens=jdk.compiler/com.sun.tools.javac.util=ALL-UNNAMED</test.jvm.flags>
      </properties>
    </profile>
    <profile>
      <id>sonatype-oss-release</id>
      <build>
        <plugins>
          <plugin>
            <groupId>org.apache.maven.plugins</groupId>
            <artifactId>maven-source-plugin</artifactId>
            <version>3.3.1</version>
            <executions>
              <execution>
                <id>attach-sources</id>
                <goals>
                  <goal>jar-no-fork</goal>
                </goals>
              </execution>
            </executions>
          </plugin>
          <plugin>
            <groupId>org.apache.maven.plugins</groupId>
            <artifactId>maven-javadoc-plugin</artifactId>
            <version>3.11.2</version>
            <configuration>
              <failOnError>false</failOnError>
            </configuration>
            <executions>
              <execution>
                <id>attach-javadocs</id>
                <goals>
                  <goal>jar</goal>
                </goals>
              </execution>
            </executions>
          </plugin>
          <plugin>
            <groupId>org.apache.maven.plugins</groupId>
            <artifactId>maven-gpg-plugin</artifactId>
            <version>3.2.7</version>
            <executions>
              <execution>
                <id>sign-artifacts</id>
                <phase>verify</phase>
                <goals>
                  <goal>sign</goal>
                </goals>
              </execution>
            </executions>
          </plugin>
        </plugins>
      </build>
    </profile>
  </profiles>
</project><|MERGE_RESOLUTION|>--- conflicted
+++ resolved
@@ -33,11 +33,8 @@
     <auto-service.version>1.1.1</auto-service.version>
     <auto-value.version>1.11.0</auto-value.version>
     <java.version>1.8</java.version>
-<<<<<<< HEAD
-    <guava.version>33.4.7-jre</guava.version>
-=======
+
     <guava.version>33.4.8-jre</guava.version>
->>>>>>> c77da4c0
     <truth.version>1.4.4</truth.version>
   </properties>
 
